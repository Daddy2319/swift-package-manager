--- conflicted
+++ resolved
@@ -73,13 +73,8 @@
 package let defaultTargetTriple: String = hostTriple.tripleString
 #endif
 
-<<<<<<< HEAD
 public func mockBuildParameters(
     buildPath: AbsolutePath? = nil,
-=======
-package func mockBuildParameters(
-    buildPath: AbsolutePath = "/path/to/build",
->>>>>>> b49a2278
     config: BuildConfiguration = .debug,
     toolchain: PackageModel.Toolchain = MockToolchain(),
     flags: PackageModel.BuildFlags = PackageModel.BuildFlags(),
@@ -142,17 +137,10 @@
     case error(String)
 }
 
-<<<<<<< HEAD
-public struct BuildPlanResult {
-    public let plan: Build.BuildPlan
-    public let targetMap: [ResolvedTarget.ID: TargetBuildDescription]
-    public let productMap: [ResolvedProduct.ID: Build.ProductBuildDescription]
-=======
 package struct BuildPlanResult {
     package let plan: Build.BuildPlan
-    package let targetMap: [String: TargetBuildDescription]
-    package let productMap: [String: Build.ProductBuildDescription]
->>>>>>> b49a2278
+    package let targetMap: [ResolvedTarget.ID: TargetBuildDescription]
+    package let productMap: [ResolvedProduct.ID: Build.ProductBuildDescription]
 
     package init(plan: Build.BuildPlan) throws {
         self.plan = plan
@@ -182,8 +170,7 @@
         XCTAssertEqual(self.plan.productMap.count, count, file: file, line: line)
     }
 
-<<<<<<< HEAD
-    public func target(for name: String) throws -> TargetBuildDescription {
+    package func target(for name: String) throws -> TargetBuildDescription {
         let matchingIDs = targetMap.keys.filter({ $0.targetName == name })
         guard matchingIDs.count == 1, let target = targetMap[matchingIDs[0]] else {
             if matchingIDs.isEmpty {
@@ -191,17 +178,11 @@
             } else {
                 throw BuildError.error("More than one target \(name) found.")
             }
-=======
-    package func target(for name: String) throws -> TargetBuildDescription {
-        guard let target = targetMap[name] else {
-            throw BuildError.error("Target \(name) not found.")
->>>>>>> b49a2278
         }
         return target
     }
 
-<<<<<<< HEAD
-    public func buildProduct(for name: String) throws -> Build.ProductBuildDescription {
+    package func buildProduct(for name: String) throws -> Build.ProductBuildDescription {
         let matchingIDs = productMap.keys.filter({ $0.productName == name })
         guard matchingIDs.count == 1, let product = productMap[matchingIDs[0]] else {
             if matchingIDs.isEmpty {
@@ -210,12 +191,6 @@
             } else {
                 throw BuildError.error("More than one target \(name) found.")
             }
-=======
-    package func buildProduct(for name: String) throws -> Build.ProductBuildDescription {
-        guard let product = productMap[name] else {
-            // <rdar://problem/30162871> Display the thrown error on macOS
-            throw BuildError.error("Product \(name) not found.")
->>>>>>> b49a2278
         }
         return product
     }
