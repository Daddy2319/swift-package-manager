//===----------------------------------------------------------------------===//
//
// This source file is part of the Swift open source project
//
// Copyright (c) 2015-2023 Apple Inc. and the Swift project authors
// Licensed under Apache License v2.0 with Runtime Library Exception
//
// See http://swift.org/LICENSE.txt for license information
// See http://swift.org/CONTRIBUTORS.txt for the list of Swift project authors
//
//===----------------------------------------------------------------------===//

import Basics
import LLBuildManifest
import PackageGraph
import PackageModel

@_spi(SwiftPMInternal)
import SPMBuildCore

#if USE_IMPL_ONLY_IMPORTS
@_implementationOnly import SwiftDriver
#else
import SwiftDriver
#endif

import struct TSCBasic.ByteString
import enum TSCBasic.ProcessEnv
import func TSCBasic.topologicalSort

/// High-level interface to ``LLBuildManifest`` and ``LLBuildManifestWriter``.
package class LLBuildManifestBuilder {
    enum Error: Swift.Error {
        case ldPathDriverOptionUnavailable(option: String)

        var description: String {
            switch self {
            case .ldPathDriverOptionUnavailable(let option):
                return "Unable to pass \(option), currently used version of `swiftc` doesn't support it."
            }
        }
    }

    package enum TargetKind {
        case main
        case test

        package var targetName: String {
            switch self {
            case .main: return "main"
            case .test: return "test"
            }
        }
    }

    /// The build plan to work on.
    package let plan: BuildPlan

    /// Whether to sandbox commands from build tool plugins.
    package let disableSandboxForPluginCommands: Bool

    /// File system reference.
    let fileSystem: any FileSystem

    /// ObservabilityScope with which to emit diagnostics
    package let observabilityScope: ObservabilityScope

    package internal(set) var manifest: LLBuildManifest = .init()

    /// Mapping from Swift compiler path to Swift get version files.
    var swiftGetVersionFiles = [AbsolutePath: AbsolutePath]()

    /// Create a new builder with a build plan.
    package init(
        _ plan: BuildPlan,
        disableSandboxForPluginCommands: Bool = false,
        fileSystem: any FileSystem,
        observabilityScope: ObservabilityScope
    ) {
        self.plan = plan
        self.disableSandboxForPluginCommands = disableSandboxForPluginCommands
        self.fileSystem = fileSystem
        self.observabilityScope = observabilityScope
    }

    // MARK: - Generate Build Manifest

    /// Generate build manifest at the given path.
    @discardableResult
    package func generateManifest(at path: AbsolutePath) throws -> LLBuildManifest {
        self.swiftGetVersionFiles.removeAll()

        self.manifest.createTarget(TargetKind.main.targetName)
        self.manifest.createTarget(TargetKind.test.targetName)
        self.manifest.defaultTarget = TargetKind.main.targetName

        addPackageStructureCommand()
        addBinaryDependencyCommands()
        if self.plan.destinationBuildParameters.driverParameters.useExplicitModuleBuild {
            // Explicit module builds use the integrated driver directly and
            // require that every target's build jobs specify its dependencies explicitly to plan
            // its build.
            // Currently behind:
            // --experimental-explicit-module-build
            try addTargetsToExplicitBuildManifest()
        } else {
            // Create commands for all target descriptions in the plan.
            for (_, description) in self.plan.targetMap {
                switch description {
                case .swift(let desc):
                    try self.createSwiftCompileCommand(desc)
                case .clang(let desc):
                    try self.createClangCompileCommand(desc)
                }
            }
        }

        if self.plan.destinationBuildParameters.testingParameters.library == .xctest {
            try self.addTestDiscoveryGenerationCommand()
        }
        try self.addTestEntryPointGenerationCommand()

        // Create command for all products in the plan.
        for (_, description) in self.plan.productMap {
            try self.createProductCommand(description)
        }

        try LLBuildManifestWriter.write(self.manifest, at: path, fileSystem: self.fileSystem)
        return self.manifest
    }

    func addNode(_ node: Node, toTarget targetKind: TargetKind) {
        self.manifest.addNode(node, toTarget: targetKind.targetName)
    }
}

// MARK: - Package Structure

extension LLBuildManifestBuilder {
    private func addPackageStructureCommand() {
        let inputs = self.plan.graph.rootPackages.flatMap { package -> [Node] in
            var inputs = package.targets
                .map(\.sources.root)
                .sorted()
                .map { Node.directoryStructure($0) }

            // Add the output paths of any prebuilds that were run, so that we redo the plan if they change.
            var derivedSourceDirPaths: [AbsolutePath] = []
            for result in self.plan.prebuildCommandResults.values.flatMap({ $0 }) {
                derivedSourceDirPaths.append(contentsOf: result.outputDirectories)
            }
            inputs.append(contentsOf: derivedSourceDirPaths.sorted().map { Node.directoryStructure($0) })

            // FIXME: Need to handle version-specific manifests.
            inputs.append(file: package.manifest.path)

            // FIXME: This won't be the location of Package.resolved for multiroot packages.
            inputs.append(file: package.path.appending("Package.resolved"))

            // FIXME: Add config file as an input

            return inputs
        }

        let name = "PackageStructure"
        let output: Node = .virtual(name)

        self.manifest.addPkgStructureCmd(
            name: name,
            inputs: inputs,
            outputs: [output]
        )
        self.manifest.addNode(output, toTarget: name)
    }
}

// MARK: - Binary Dependencies

extension LLBuildManifestBuilder {
    // Creates commands for copying all binary artifacts depended on in the plan.
    private func addBinaryDependencyCommands() {
        // Make sure we don't have multiple copy commands for each destination by mapping each destination to 
        // its source binary.
        var destinations = [AbsolutePath: AbsolutePath]()
        for target in self.plan.targetMap.values {
            for binaryPath in target.libraryBinaryPaths {
                destinations[target.buildParameters.destinationPath(forBinaryAt: binaryPath)] = binaryPath
            }
        }
        for (destination, source) in destinations {
            self.addCopyCommand(from: source, to: destination)
        }
    }
}

// MARK: - Compilation

extension LLBuildManifestBuilder {
    func addBuildToolPlugins(_ target: TargetBuildDescription) throws -> [Node] {
        // For any build command that doesn't declare any outputs, we need to create a phony output to ensure they will still be run by the build system.
        var phonyOutputs = [Node]()
        // If we have multiple commands with no output files and no display name, this serves as a way to disambiguate the virtual nodes being created.
        var pluginNumber = 1

        // Add any regular build commands created by plugins for the target.
        for result in target.buildToolPluginInvocationResults {
            // Only go through the regular build commands — prebuild commands are handled separately.
            for command in result.buildCommands {
                // Create a shell command to invoke the executable. We include the path of the executable as a
                // dependency, and make sure the name is unique.
                let execPath = command.configuration.executable
                let uniquedName = ([execPath.pathString] + command.configuration.arguments).joined(separator: "|")
                let displayName = command.configuration.displayName ?? execPath.basename
                var commandLine = [execPath.pathString] + command.configuration.arguments
                if !self.disableSandboxForPluginCommands {
                    commandLine = try Sandbox.apply(
                        command: commandLine,
                        fileSystem: self.fileSystem,
                        strictness: .writableTemporaryDirectory,
                        writableDirectories: [result.pluginOutputDirectory]
                    )
                }
                let additionalOutputs: [Node]
                if command.outputFiles.isEmpty {
                    if target.toolsVersion >= .v6_0 {
                        additionalOutputs = [.virtual("\(target.target.c99name)-\(command.configuration.displayName ?? "\(pluginNumber)")")]
                        phonyOutputs += additionalOutputs
                    } else {
                        additionalOutputs = []
                        observabilityScope.emit(warning: "Build tool command '\(displayName)' (applied to target '\(target.target.name)') does not declare any output files and therefore will not run. You may want to consider updating the given package to tools-version 6.0 (or higher) which would run such a build tool command even without declared outputs.")
                    }
                    pluginNumber += 1
                } else {
                    additionalOutputs = []
                }
                self.manifest.addShellCmd(
                    name: displayName + "-" + ByteString(encodingAsUTF8: uniquedName).sha256Checksum,
                    description: displayName,
                    inputs: command.inputFiles.map { .file($0) },
                    outputs: command.outputFiles.map { .file($0) } + additionalOutputs,
                    arguments: commandLine,
                    environment: command.configuration.environment,
                    workingDirectory: command.configuration.workingDirectory?.pathString
                )
            }
        }

        return phonyOutputs
    }
}

// MARK: - Test File Generation

extension LLBuildManifestBuilder {
    private func addTestDiscoveryGenerationCommand() throws {
        for testDiscoveryTarget in self.plan.targets.compactMap(\.testDiscoveryTargetBuildDescription) {
            let testTargets = testDiscoveryTarget.target.dependencies
                .compactMap(\.target).compactMap { self.plan.targetMap[$0.id] }
            let objectFiles = try testTargets.flatMap { try $0.objects }.sorted().map(Node.file)
            let outputs = testDiscoveryTarget.target.sources.paths

            guard let mainOutput = (outputs.first { $0.basename == TestDiscoveryTool.mainFileName }) else {
                throw InternalError("main output (\(TestDiscoveryTool.mainFileName)) not found")
            }
            let cmdName = mainOutput.pathString
            self.manifest.addTestDiscoveryCmd(
                name: cmdName,
                inputs: objectFiles,
                outputs: outputs.map(Node.file)
            )
        }
    }

    private func addTestEntryPointGenerationCommand() throws {
        for target in self.plan.targets {
            guard case .swift(let target) = target,
                  case .entryPoint(let isSynthesized) = target.testTargetRole,
                  isSynthesized else { continue }

            let testEntryPointTarget = target

            // Get the Swift target build descriptions of all discovery targets this synthesized entry point target
            // depends on.
            let discoveredTargetDependencyBuildDescriptions = testEntryPointTarget.target.dependencies
                .compactMap(\.target?.id)
                .compactMap { self.plan.targetMap[$0] }
                .compactMap(\.testDiscoveryTargetBuildDescription)

            // The module outputs of the discovery targets this synthesized entry point target depends on are
            // considered the inputs to the entry point command.
            let inputs = discoveredTargetDependencyBuildDescriptions.map(\.moduleOutputPath)

            let outputs = testEntryPointTarget.target.sources.paths

            let mainFileName = TestEntryPointTool.mainFileName(
                for: self.plan.destinationBuildParameters.testingParameters.library
            )
            guard let mainOutput = (outputs.first { $0.basename == mainFileName }) else {
                throw InternalError("main output (\(mainFileName)) not found")
            }
            let cmdName = mainOutput.pathString
            self.manifest.addTestEntryPointCmd(
                name: cmdName,
                inputs: inputs.map(Node.file),
                outputs: outputs.map(Node.file)
            )
        }
    }
}

extension TargetBuildDescription {
    /// If receiver represents a Swift target build description whose test target role is Discovery,
    /// then this returns that Swift target build description, else returns nil.
    fileprivate var testDiscoveryTargetBuildDescription: SwiftTargetBuildDescription? {
        guard case .swift(let targetBuildDescription) = self,
              case .discovery = targetBuildDescription.testTargetRole else { return nil }
        return targetBuildDescription
    }
}

extension ResolvedTarget {
    package func getCommandName(config: String) -> String {
        "C." + self.getLLBuildTargetName(config: config)
    }

<<<<<<< HEAD
    public func getLLBuildTargetName(config: String) -> String {
        "\(self.name)-\(config)\(self.buildTriple.suffix).module"
    }

    public func getLLBuildResourcesCmdName(config: String) -> String {
        "\(self.name)-\(config).module-resources"
=======
    package func getLLBuildTargetName(config: String) -> String {
        "\(name)-\(config).module"
    }

    package func getLLBuildResourcesCmdName(config: String) -> String {
        "\(name)-\(config).module-resources"
>>>>>>> b49a2278
    }
}

extension ResolvedProduct {
<<<<<<< HEAD
    public func getLLBuildTargetName(config: String) throws -> String {
        let potentialExecutableTargetName = "\(name)-\(config)\(self.buildTriple.suffix).exe"
        let potentialLibraryTargetName = "\(name)-\(config)\(self.buildTriple.suffix).dylib"
=======
    package func getLLBuildTargetName(config: String) throws -> String {
        let potentialExecutableTargetName = "\(name)-\(config).exe"
        let potentialLibraryTargetName = "\(name)-\(config).dylib"
>>>>>>> b49a2278

        switch type {
        case .library(.dynamic):
            return potentialLibraryTargetName
        case .test:
            return "\(name)-\(config)\(self.buildTriple.suffix).test"
        case .library(.static):
            return "\(name)-\(config)\(self.buildTriple.suffix).a"
        case .library(.automatic):
            throw InternalError("automatic library not supported")
        case .executable, .snippet:
            return potentialExecutableTargetName
        case .macro:
            #if BUILD_MACROS_AS_DYLIBS
            return potentialLibraryTargetName
            #else
            return potentialExecutableTargetName
            #endif
        case .plugin:
            throw InternalError("unexpectedly asked for the llbuild target name of a plugin product")
        }
    }

<<<<<<< HEAD
    public func getCommandName(config: String) throws -> String {
        try "C.\(self.getLLBuildTargetName(config: config))\(self.buildTriple.suffix)"
=======
    package func getCommandName(config: String) throws -> String {
        try "C." + self.getLLBuildTargetName(config: config)
>>>>>>> b49a2278
    }
}

// MARK: - Helper

extension LLBuildManifestBuilder {
    @discardableResult
    func addCopyCommand(
        from source: AbsolutePath,
        to destination: AbsolutePath
    ) -> (inputNode: Node, outputNode: Node) {
        let isDirectory = self.fileSystem.isDirectory(source)
        let nodeType = isDirectory ? Node.directory : Node.file
        let inputNode = nodeType(source)
        let outputNode = nodeType(destination)
        self.manifest.addCopyCmd(name: destination.pathString, inputs: [inputNode], outputs: [outputNode])
        return (inputNode, outputNode)
    }
}

extension BuildParameters {
    func destinationPath(forBinaryAt path: AbsolutePath) -> AbsolutePath {
        self.buildPath.appending(component: path.basename)
    }

    var buildConfig: String { self.configuration.dirname }
}

extension Sequence where Element: Hashable {
    /// Unique the elements in a sequence.
    func uniqued() -> [Element] {
        var seen: Set<Element> = []
        return filter { seen.insert($0).inserted }
    }
}<|MERGE_RESOLUTION|>--- conflicted
+++ resolved
@@ -323,34 +323,19 @@
         "C." + self.getLLBuildTargetName(config: config)
     }
 
-<<<<<<< HEAD
     public func getLLBuildTargetName(config: String) -> String {
         "\(self.name)-\(config)\(self.buildTriple.suffix).module"
     }
 
     public func getLLBuildResourcesCmdName(config: String) -> String {
         "\(self.name)-\(config).module-resources"
-=======
-    package func getLLBuildTargetName(config: String) -> String {
-        "\(name)-\(config).module"
-    }
-
-    package func getLLBuildResourcesCmdName(config: String) -> String {
-        "\(name)-\(config).module-resources"
->>>>>>> b49a2278
     }
 }
 
 extension ResolvedProduct {
-<<<<<<< HEAD
     public func getLLBuildTargetName(config: String) throws -> String {
         let potentialExecutableTargetName = "\(name)-\(config)\(self.buildTriple.suffix).exe"
         let potentialLibraryTargetName = "\(name)-\(config)\(self.buildTriple.suffix).dylib"
-=======
-    package func getLLBuildTargetName(config: String) throws -> String {
-        let potentialExecutableTargetName = "\(name)-\(config).exe"
-        let potentialLibraryTargetName = "\(name)-\(config).dylib"
->>>>>>> b49a2278
 
         switch type {
         case .library(.dynamic):
@@ -374,13 +359,8 @@
         }
     }
 
-<<<<<<< HEAD
     public func getCommandName(config: String) throws -> String {
         try "C.\(self.getLLBuildTargetName(config: config))\(self.buildTriple.suffix)"
-=======
-    package func getCommandName(config: String) throws -> String {
-        try "C." + self.getLLBuildTargetName(config: config)
->>>>>>> b49a2278
     }
 }
 
