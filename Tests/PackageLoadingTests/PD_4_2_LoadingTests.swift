//===----------------------------------------------------------------------===//
//
// This source file is part of the Swift open source project
//
// Copyright (c) 2014-2017 Apple Inc. and the Swift project authors
// Licensed under Apache License v2.0 with Runtime Library Exception
//
// See http://swift.org/LICENSE.txt for license information
// See http://swift.org/CONTRIBUTORS.txt for the list of Swift project authors
//
//===----------------------------------------------------------------------===//

import Basics
import Dispatch
import PackageLoading
import PackageModel
import SPMTestSupport
import XCTest

import class TSCBasic.InMemoryFileSystem
import enum TSCBasic.PathValidationError

import func TSCTestSupport.withCustomEnv

import struct TSCUtility.Version

@available(macOS 13, iOS 16, tvOS 16, watchOS 9, *)
final class PackageDescription4_2LoadingTests: PackageDescriptionLoadingTests {
    override var toolsVersion: ToolsVersion {
        .v4_2
    }

    func testBasics() async throws {
        let content = """
            import PackageDescription
            let package = Package(
                name: "Trivial",
                products: [
                    .executable(name: "tool", targets: ["tool"]),
                    .library(name: "Foo", targets: ["foo"]),
                ],
                dependencies: [
                    .package(url: "\(AbsolutePath("/foo1").escapedPathString)", from: "1.0.0"),
                ],
                targets: [
                    .target(
                        name: "foo",
                        dependencies: ["dep1", .product(name: "product"), .target(name: "target")]),
                    .target(
                        name: "tool"),
                    .testTarget(
                        name: "bar",
                        dependencies: ["foo"]),
                ]
            )
            """

        let observability = ObservabilitySystem.makeForTesting()
        let (manifest, validationDiagnostics) = try await loadAndValidateManifest(content, observabilityScope: observability.topScope)
        XCTAssertNoDiagnostics(observability.diagnostics)
        XCTAssertNoDiagnostics(validationDiagnostics)

        XCTAssertEqual(manifest.displayName, "Trivial")

        // Check targets.
        let foo = manifest.targetMap["foo"]!
        XCTAssertEqual(foo.name, "foo")
        XCTAssertFalse(foo.isTest)
        XCTAssertEqual(foo.dependencies, ["dep1", .product(name: "product"), .target(name: "target")])

        let bar = manifest.targetMap["bar"]!
        XCTAssertEqual(bar.name, "bar")
        XCTAssertTrue(bar.isTest)
        XCTAssertEqual(bar.dependencies, ["foo"])

        // Check dependencies.
        let deps = Dictionary(uniqueKeysWithValues: manifest.dependencies.map{ ($0.identity.description, $0) })
        XCTAssertEqual(deps["foo1"], .localSourceControl(path: "/foo1", requirement: .upToNextMajor(from: "1.0.0")))

        // Check products.
        let products = Dictionary(uniqueKeysWithValues: manifest.products.map{ ($0.name, $0) })

        let tool = products["tool"]!
        XCTAssertEqual(tool.name, "tool")
        XCTAssertEqual(tool.targets, ["tool"])
        XCTAssertEqual(tool.type, .executable)

        let fooProduct = products["Foo"]!
        XCTAssertEqual(fooProduct.name, "Foo")
        XCTAssertEqual(fooProduct.type, .library(.automatic))
        XCTAssertEqual(fooProduct.targets, ["foo"])
    }

    func testSwiftLanguageVersions() async throws {
        // Ensure integer values are not accepted.
        do {
            let content = """
                import PackageDescription
                let package = Package(
                   name: "Foo",
                   swiftLanguageVersions: [3, 4]
                )
                """

            let observability = ObservabilitySystem.makeForTesting()
            await XCTAssertAsyncThrowsError(try await loadAndValidateManifest(content, observabilityScope: observability.topScope), "expected error") { error in
                if case ManifestParseError.invalidManifestFormat(let message, _, _) = error {
                    XCTAssertMatch(
                        message,
                            .and(
                                .contains("'init(name:pkgConfig:providers:products:dependencies:targets:swiftLanguageVersions:cLanguageStandard:cxxLanguageStandard:)' is unavailable"),
                                    .contains("was obsoleted in PackageDescription 4.2")
                            )
                    )
                } else {
                    XCTFail("unexpected error: \(error)")
                }
            }
        }

        // Check when Swift language versions is empty.
        do {
            let content = """
                import PackageDescription
                let package = Package(
                   name: "Foo",
                   swiftLanguageVersions: []
                )
                """

            let observability = ObservabilitySystem.makeForTesting()
            let (manifest, validationDiagnostics) = try await loadAndValidateManifest(content, observabilityScope: observability.topScope)
            XCTAssertNoDiagnostics(observability.diagnostics)
            XCTAssertNoDiagnostics(validationDiagnostics)

            XCTAssertEqual(manifest.swiftLanguageVersions, [])
        }

        do {
            let content = """
                import PackageDescription
                let package = Package(
                   name: "Foo",
                   swiftLanguageVersions: [.v3, .v4, .v4_2, .version("5")]
                )
                """

            let observability = ObservabilitySystem.makeForTesting()
            let (manifest, validationDiagnostics) = try await loadAndValidateManifest(content, observabilityScope: observability.topScope)
            XCTAssertNoDiagnostics(observability.diagnostics)
            XCTAssertNoDiagnostics(validationDiagnostics)

            XCTAssertEqual(
                manifest.swiftLanguageVersions,
                [.v3, .v4, .v4_2, SwiftLanguageVersion(string: "5")!]
            )
        }

        do {
            let content = """
                import PackageDescription
                let package = Package(
                   name: "Foo",
                   swiftLanguageVersions: [.v5]
                )
                """

            let observability = ObservabilitySystem.makeForTesting()
            await XCTAssertAsyncThrowsError(try await loadAndValidateManifest(content, observabilityScope: observability.topScope), "expected error") { error in
                if case ManifestParseError.invalidManifestFormat(let message, _, _) = error {
                    XCTAssertMatch(message, .contains("is unavailable"))
                    XCTAssertMatch(message, .contains("was introduced in PackageDescription 5"))
                } else {
                    XCTFail("unexpected error: \(error)")
                }
            }
        }
    }

    func testPlatforms() async throws {
        do {
            let content = """
                import PackageDescription
                let package = Package(
                   name: "Foo",
                   platforms: nil
                )
                """

            let observability = ObservabilitySystem.makeForTesting()
            await XCTAssertAsyncThrowsError(try await loadAndValidateManifest(content, observabilityScope: observability.topScope), "expected error") { error in
                if case ManifestParseError.invalidManifestFormat(let message, _, _) = error {
                    XCTAssertMatch(message, .contains("is unavailable"))
                    XCTAssertMatch(message, .contains("was introduced in PackageDescription 5"))
                } else {
                    XCTFail("unexpected error: \(error)")
                }
            }
        }

        do {
            let content = """
                import PackageDescription
                let package = Package(
                   name: "Foo",
                   platforms: [.macOS(.v10_10)]
                )
                """

            let observability = ObservabilitySystem.makeForTesting()
            await XCTAssertAsyncThrowsError(try await loadAndValidateManifest(content, observabilityScope: observability.topScope), "expected error") { error in
                if case ManifestParseError.invalidManifestFormat(let message, _, _) = error {
                    XCTAssertMatch(message, .contains("is unavailable"))
                    XCTAssertMatch(message, .contains("was introduced in PackageDescription 5"))
                } else {
                    XCTFail("unexpected error: \(error)")
                }
            }
        }
    }

    func testBuildSettings() async throws {
        let content = """
            import PackageDescription
            let package = Package(
               name: "Foo",
               targets: [
                   .target(
                       name: "Foo",
                       swiftSettings: [
                           .define("SWIFT", .when(configuration: .release)),
                       ],
                       linkerSettings: [
                           .linkedLibrary("libz"),
                       ]
                   ),
               ]
            )
            """

        let observability = ObservabilitySystem.makeForTesting()
        await XCTAssertAsyncThrowsError(try await loadAndValidateManifest(content, observabilityScope: observability.topScope), "expected error") { error in
            if case ManifestParseError.invalidManifestFormat(let message, _, _) = error {
                XCTAssertMatch(message, .contains("is unavailable"))
                XCTAssertMatch(message, .contains("was introduced in PackageDescription 5"))
            } else {
                XCTFail("unexpected error: \(error)")
            }
        }
    }

    func testPackageDependencies() async throws {
        let content = """
            import PackageDescription
            let package = Package(
               name: "Foo",
               dependencies: [
                   .package(url: "\(AbsolutePath("/foo1").escapedPathString)", from: "1.0.0"),
                   .package(url: "\(AbsolutePath("/foo2").escapedPathString)", .revision("58e9de4e7b79e67c72a46e164158e3542e570ab6")),
                   .package(path: "../foo3"),
                   .package(path: "\(AbsolutePath("/path/to/foo4").escapedPathString)"),
                   .package(url: "\(AbsolutePath("/foo5").escapedPathString)", .exact("1.2.3")),
                   .package(url: "\(AbsolutePath("/foo6").escapedPathString)", "1.2.3"..<"2.0.0"),
                   .package(url: "\(AbsolutePath("/foo7").escapedPathString)", .branch("master")),
                   .package(url: "\(AbsolutePath("/foo8").escapedPathString)", .upToNextMinor(from: "1.3.4")),
                   .package(url: "\(AbsolutePath("/foo9").escapedPathString)", .upToNextMajor(from: "1.3.4")),
                   .package(path: "~/path/to/foo10"),
                   .package(path: "~foo11"),
                   .package(path: "~/path/to/~/foo12"),
                   .package(path: "~"),
                   .package(path: "file:///path/to/foo13"),
               ]
            )
            """

        let observability = ObservabilitySystem.makeForTesting()
        let (manifest, validationDiagnostics) = try await loadAndValidateManifest(content, observabilityScope: observability.topScope)
        XCTAssertNoDiagnostics(observability.diagnostics)
        XCTAssertNoDiagnostics(validationDiagnostics)

        let deps = Dictionary(uniqueKeysWithValues: manifest.dependencies.map{ ($0.identity.description, $0) })
        XCTAssertEqual(deps["foo1"], .localSourceControl(path: "/foo1", requirement: .upToNextMajor(from: "1.0.0")))
        XCTAssertEqual(deps["foo2"], .localSourceControl(path: "/foo2", requirement: .revision("58e9de4e7b79e67c72a46e164158e3542e570ab6")))

        if case .fileSystem(let dep) = deps["foo3"] {
            XCTAssertEqual(dep.path, "/foo3")
        } else {
            XCTFail("expected to be local dependency")
        }

        if case .fileSystem(let dep) = deps["foo4"] {
            XCTAssertEqual(dep.path, "/path/to/foo4")
        } else {
            XCTFail("expected to be local dependency")
        }

        XCTAssertEqual(deps["foo5"], .localSourceControl(path: "/foo5", requirement: .exact("1.2.3")))
        XCTAssertEqual(deps["foo6"], .localSourceControl(path: "/foo6", requirement: .range("1.2.3"..<"2.0.0")))
        XCTAssertEqual(deps["foo7"], .localSourceControl(path: "/foo7", requirement: .branch("master")))
        XCTAssertEqual(deps["foo8"], .localSourceControl(path: "/foo8", requirement: .upToNextMinor(from: "1.3.4")))
        XCTAssertEqual(deps["foo9"], .localSourceControl(path: "/foo9", requirement: .upToNextMajor(from: "1.3.4")))

        let homeDir = "/home/user"
        if case .fileSystem(let dep) = deps["foo10"] {
            XCTAssertEqual(dep.path, try AbsolutePath(validating: "\(homeDir)/path/to/foo10"))
        } else {
            XCTFail("expected to be local dependency")
        }

        if case .fileSystem(let dep) = deps["~foo11"] {
            XCTAssertEqual(dep.path, "/~foo11")
        } else {
            XCTFail("expected to be local dependency")
        }

        if case .fileSystem(let dep) = deps["foo12"] {
            XCTAssertEqual(dep.path, try AbsolutePath(validating: "\(homeDir)/path/to/~/foo12"))
        } else {
            XCTFail("expected to be local dependency")
        }

        if case .fileSystem(let dep) = deps["~"] {
            XCTAssertEqual(dep.path, "/~")
        } else {
            XCTFail("expected to be local dependency")
        }

        if case .fileSystem(let dep) = deps["foo13"] {
            XCTAssertEqual(dep.path, "/path/to/foo13")
        } else {
            XCTFail("expected to be local dependency")
        }
    }

    func testSystemLibraryTargets() async throws {
        let content = """
            import PackageDescription
            let package = Package(
               name: "Foo",
                targets: [
                    .target(
                        name: "foo",
                        dependencies: ["bar"]),
                    .systemLibrary(
                        name: "bar",
                        pkgConfig: "libbar",
                        providers: [
                            .brew(["libgit"]),
                            .apt(["a", "b"]),
                        ]),
                ]
            )
            """

        let observability = ObservabilitySystem.makeForTesting()
        let (manifest, validationDiagnostics) = try await loadAndValidateManifest(content, observabilityScope: observability.topScope)
        XCTAssertNoDiagnostics(observability.diagnostics)
        XCTAssertNoDiagnostics(validationDiagnostics)

        let foo = manifest.targetMap["foo"]!
        XCTAssertEqual(foo.name, "foo")
        XCTAssertFalse(foo.isTest)
        XCTAssertEqual(foo.type, .regular)
        XCTAssertEqual(foo.dependencies, ["bar"])

        let bar = manifest.targetMap["bar"]!
        XCTAssertEqual(bar.name, "bar")
        XCTAssertEqual(bar.type, .system)
        XCTAssertEqual(bar.pkgConfig, "libbar")
        XCTAssertEqual(bar.providers, [.brew(["libgit"]), .apt(["a", "b"])])
    }

    /// Check that we load the manifest appropriate for the current version, if
    /// version specific customization is used.
    func testVersionSpecificLoading() async throws {
        let bogusManifest = "THIS WILL NOT PARSE"
        let trivialManifest =
        """
        // swift-tools-version:4.2
        import PackageDescription
        let package = Package(name: \"Trivial\")
        """
        // Check at each possible spelling.
        let currentVersion = SwiftVersion.current
        let possibleSuffixes = [
            "\(currentVersion.major).\(currentVersion.minor).\(currentVersion.patch)",
            "\(currentVersion.major).\(currentVersion.minor)",
            "\(currentVersion.major)"
        ]
        for (i, key) in possibleSuffixes.enumerated() {
            let root = AbsolutePath.root
            // Create a temporary FS with the version we want to test, and everything else as bogus.
            let fs = InMemoryFileSystem()
            // Write the good manifests.
            try fs.writeFileContents(
                root.appending(component: Manifest.basename + "@swift-\(key).swift"),
                string: trivialManifest)
            // Write the bad manifests.
            let badManifests = [Manifest.filename] + possibleSuffixes[i+1 ..< possibleSuffixes.count].map{
                Manifest.basename + "@swift-\($0).swift"
            }
            try badManifests.forEach {
                try fs.writeFileContents(
                    root.appending(component: $0),
                    string: bogusManifest
                )
            }
            // Check we can load the repository.
            let manifest = try await manifestLoader.load(
                packagePath: root,
                packageKind: .root(.root),
                currentToolsVersion: .v4_2,
                fileSystem: fs,
                observabilityScope: ObservabilitySystem.NOOP
            )
            XCTAssertEqual(manifest.displayName, "Trivial")
        }
    }

    // Check that ancient `Package@swift-3.swift` manifests are properly treated as 3.1 even without a tools-version comment.
    func testVersionSpecificLoadingOfVersion3Manifest() async throws {
        // Create a temporary FS to hold the package manifests.
        let fs = InMemoryFileSystem()
        let observability = ObservabilitySystem.makeForTesting()

        // Write a regular manifest with a tools version comment, and a `Package@swift-3.swift` manifest without one.
        let packageDir = AbsolutePath.root
        let manifestContents = "import PackageDescription\nlet package = Package(name: \"Trivial\")"
        try fs.writeFileContents(
            packageDir.appending(component: Manifest.basename + ".swift"),
            string: "// swift-tools-version:4.0\n" + manifestContents
        )
        try fs.writeFileContents(
            packageDir.appending(component: Manifest.basename + "@swift-3.swift"),
            string: manifestContents
        )
        // Check we can load the manifest.
        let manifest = try await manifestLoader.load(packagePath: packageDir, packageKind: .root(packageDir), currentToolsVersion: .v4_2, fileSystem: fs, observabilityScope: observability.topScope)
        XCTAssertNoDiagnostics(observability.diagnostics)
        XCTAssertEqual(manifest.displayName, "Trivial")

        // Switch it around so that the main manifest is now the one that doesn't have a comment.
        try fs.writeFileContents(
            packageDir.appending(component: Manifest.basename + ".swift"),
            string: manifestContents
        )
        try fs.writeFileContents(
            packageDir.appending(component: Manifest.basename + "@swift-4.swift"),
            string: "// swift-tools-version:4.0\n" + manifestContents
        )
        // Check we can load the manifest.
        let manifest2 = try await manifestLoader.load(packagePath: packageDir, packageKind: .root(packageDir), currentToolsVersion: .v4_2, fileSystem: fs, observabilityScope: observability.topScope)
        XCTAssertNoDiagnostics(observability.diagnostics)
        XCTAssertEqual(manifest2.displayName, "Trivial")
    }

    func testRuntimeManifestErrors() async throws {
        let content = """
            import PackageDescription
            let package = Package(
                name: "Trivial",
                products: [
                    .executable(name: "tool", targets: ["tool"]),
                    .library(name: "Foo", targets: ["Foo"]),
                ],
                dependencies: [
                    .package(url: "/foo1", from: "1.0,0"),
                ],
                targets: [
                    .target(
                        name: "foo",
                        dependencies: ["dep1", .product(name: "product"), .target(name: "target")]),
                    .testTarget(
                        name: "bar",
                        dependencies: ["foo"]),
                ]
            )
            """

        let observability = ObservabilitySystem.makeForTesting()
        await XCTAssertAsyncThrowsError(try await loadAndValidateManifest(content, observabilityScope: observability.topScope), "expected error") { error in
            if case ManifestParseError.runtimeManifestErrors(let errors) = error {
                XCTAssertEqual(errors, ["Invalid semantic version string '1.0,0'"])
            } else {
                XCTFail("unexpected error: \(error)")
            }
        }
    }

    func testNotAbsoluteDependencyPath() async throws {
        let content = """
        import PackageDescription
        let package = Package(
            name: "Trivial",
            dependencies: [
                .package(path: "https://someurl.com"),
            ],
            targets: [
                .target(
                    name: "foo",
                    dependencies: []),
            ]
        )
        """

        let observability = ObservabilitySystem.makeForTesting()
        await XCTAssertAsyncThrowsError(try await loadAndValidateManifest(content, observabilityScope: observability.topScope), "expected error") { error in
            if case ManifestParseError.invalidManifestFormat(let message, let diagnosticFile, _) = error {
                XCTAssertNil(diagnosticFile)
                XCTAssertEqual(message, "'https://someurl.com' is not a valid path for path-based dependencies; use relative or absolute path instead.")
            } else {
                XCTFail("unexpected error: \(error)")
            }
        }
    }

    func testFileURLErrors() async throws {
        enum ExpectedError {
          case invalidAbsolutePath
          case relativePath
          case unsupportedHostname

          var manifestError: ManifestParseError? {
            switch self {
            case .invalidAbsolutePath:
              return nil
            case .relativePath:
              return .invalidManifestFormat("file:// URLs cannot be relative, did you mean to use '.package(path:)'?", diagnosticFile: nil, compilerCommandLine: nil)
            case .unsupportedHostname:
              return .invalidManifestFormat("file:// URLs with hostnames are not supported, are you missing a '/'?", diagnosticFile: nil, compilerCommandLine: nil)
            }
          }

          var pathError: TSCBasic.PathValidationError? {
            switch self {
            case .invalidAbsolutePath:
              return .invalidAbsolutePath("")
            default:
              return nil
            }
          }
        }

        let urls: [(String, ExpectedError)] = [
          ("file://../best", .relativePath), // Possible attempt at a relative path.
          ("file://somehost/bar", .unsupportedHostname), // Obviously non-local.
          ("file://localhost/bar", .unsupportedHostname), // Local but non-trivial (e.g. on Windows, this is a UNC path).
          ("file://", .invalidAbsolutePath) // Invalid path.
        ]
        for (url, expectedError) in urls {
            let content = """
            import PackageDescription
            let package = Package(
                name: "Trivial",
                dependencies: [
                    .package(url: "\(url)", from: "1.0.0"),
                ],
                targets: [
                    .target(
                        name: "foo",
                        dependencies: []),
                ]
            )
            """

            let observability = ObservabilitySystem.makeForTesting()
            await XCTAssertAsyncThrowsError(try await loadAndValidateManifest(content, observabilityScope: observability.topScope), "expected error") { error in
                switch error {
                case is ManifestParseError:
                    XCTAssertEqual(error as? ManifestParseError, expectedError.manifestError)
                case is TSCBasic.PathValidationError:
                    XCTAssertEqual(error.localizedDescription, expectedError.pathError?.localizedDescription)
                default:
                    XCTFail("unhandled error type: \(error)")
                }
            }
        }
    }

    func testProductTargetNotFound() async throws {
        let content = """
            import PackageDescription

            let package = Package(
                name: "Foo",
                products: [
                    .library(name: "Product", targets: ["B"]),
                ],
                targets: [
                    .target(name: "A"),
                    .target(name: "b"),
                    .target(name: "C"),
                ]
            )
            """

        let observability = ObservabilitySystem.makeForTesting()
        let (_, validationDiagnostics) = try await loadAndValidateManifest(content, observabilityScope: observability.topScope)
        XCTAssertNoDiagnostics(observability.diagnostics)
        testDiagnostics(validationDiagnostics) { result in
            result.check(diagnostic: .contains("target 'B' referenced in product 'Product' could not be found; valid targets are: 'A', 'C', 'b'"), severity: .error)
        }
    }

    // run this with TSAN/ASAN to detect concurrency issues
    func testConcurrencyWithWarmup() async throws {
        try await testWithTemporaryDirectory { path in
            let total = 1000
            let manifestPath = path.appending(components: "pkg", "Package.swift")
            try localFileSystem.createDirectory(manifestPath.parentDirectory)
            try localFileSystem.writeFileContents(
                manifestPath,
                string: """
                import PackageDescription
                let package = Package(
                    name: "Trivial",
                    targets: [
                        .target(
                            name: "foo",
                            dependencies: []),
                    ]
                )
                """
            )

            let observability = ObservabilitySystem.makeForTesting()
            let delegate = ManifestTestDelegate()
            let manifestLoader = ManifestLoader(toolchain: try UserToolchain.default, cacheDir: path, delegate: delegate)
            let identityResolver = DefaultIdentityResolver()
            let dependencyMapper = DefaultDependencyMapper(identityResolver: identityResolver)

            // warm up caches
            let manifest = try await manifestLoader.load(
                manifestPath: manifestPath,
                manifestToolsVersion: .v4_2,
                packageIdentity: .plain("Trivial"),
                packageKind: .fileSystem(manifestPath.parentDirectory),
                packageLocation: manifestPath.pathString,
                packageVersion: nil,
                identityResolver: identityResolver,
                dependencyMapper: dependencyMapper,
                fileSystem: localFileSystem,
                observabilityScope: observability.topScope,
                delegateQueue: .sharedConcurrent
            )

            XCTAssertNoDiagnostics(observability.diagnostics)
            XCTAssertEqual(manifest.displayName, "Trivial")
            XCTAssertEqual(manifest.targets[0].name, "foo")

            for _ in 0 ..< total {
                let manifest = try await manifestLoader.load(
                    manifestPath: manifestPath,
                    manifestToolsVersion: .v4_2,
                    packageIdentity: .plain("Trivial"),
                    packageKind: .fileSystem(manifestPath.parentDirectory),
                    packageLocation: manifestPath.pathString,
                    packageVersion: nil,
                    identityResolver: identityResolver,
                    dependencyMapper: dependencyMapper,
                    fileSystem: localFileSystem,
                    observabilityScope: observability.topScope,
<<<<<<< HEAD
                    delegateQueue: .sharedConcurrent
=======
                    delegateQueue: .sharedConcurrent,
                    callbackQueue: .sharedConcurrent
>>>>>>> 2a01f6ec
                )

                XCTAssertNoDiagnostics(observability.diagnostics)
                XCTAssertEqual(manifest.displayName, "Trivial")
                XCTAssertEqual(manifest.targets[0].name, "foo")
            }

            try await XCTAssertAsyncEqual(try await delegate.loaded(timeout: .seconds(1)).count, total+1)
            XCTAssertFalse(observability.hasWarningDiagnostics, observability.diagnostics.description)
            XCTAssertFalse(observability.hasErrorDiagnostics, observability.diagnostics.description)
        }
    }

    // run this with TSAN/ASAN to detect concurrency issues
    func testConcurrencyNoWarmUp() async throws {
#if os(Windows)
        // FIXME: does this actually trigger only on Windows or are other
        // platforms just getting lucky?  I'm feeling lucky.
        throw XCTSkip("Foundation Process.terminationStatus race condition (apple/swift-corelibs-foundation#4589")
#else
        try XCTSkipIfCI()

        try await testWithTemporaryDirectory { path in
            let total = 100
            let observability = ObservabilitySystem.makeForTesting()
            let delegate = ManifestTestDelegate()
            let manifestLoader = ManifestLoader(toolchain: try UserToolchain.default, cacheDir: path, delegate: delegate)
            let identityResolver = DefaultIdentityResolver()
            let dependencyMapper = DefaultDependencyMapper(identityResolver: identityResolver)

            for _ in 0 ..< total {
                let random = Int.random(in: 0 ... total / 4)
                let manifestPath = path.appending(components: "pkg-\(random)", "Package.swift")
                if !localFileSystem.exists(manifestPath) {
                    try localFileSystem.createDirectory(manifestPath.parentDirectory)
                    try localFileSystem.writeFileContents(
                        manifestPath,
                        string: """
                        import PackageDescription
                        let package = Package(
                            name: "Trivial-\(random)",
                            targets: [
                                .target(
                                    name: "foo-\(random)",
                                    dependencies: []),
                            ]
                        )
                        """
                    )
                }

                let manifest = try await manifestLoader.load(
                    manifestPath: manifestPath,
                    manifestToolsVersion: .v4_2,
                    packageIdentity: .plain("Trivial-\(random)"),
                    packageKind: .fileSystem(manifestPath.parentDirectory),
                    packageLocation: manifestPath.pathString,
                    packageVersion: nil,
                    identityResolver: identityResolver,
                    dependencyMapper: dependencyMapper,
                    fileSystem: localFileSystem,
                    observabilityScope: observability.topScope,
<<<<<<< HEAD
                    delegateQueue: .sharedConcurrent
=======
                    delegateQueue: .sharedConcurrent,
                    callbackQueue: .sharedConcurrent
>>>>>>> 2a01f6ec
                )

                XCTAssertEqual(manifest.displayName, "Trivial-\(random)")
                XCTAssertEqual(manifest.targets[0].name, "foo-\(random)")
            }

            try await XCTAssertAsyncEqual(try await delegate.loaded(timeout: .seconds(1)).count, total)
            XCTAssertFalse(observability.hasWarningDiagnostics, observability.diagnostics.description)
            XCTAssertFalse(observability.hasErrorDiagnostics, observability.diagnostics.description)
        }
#endif
    }
}<|MERGE_RESOLUTION|>--- conflicted
+++ resolved
@@ -660,12 +660,8 @@
                     dependencyMapper: dependencyMapper,
                     fileSystem: localFileSystem,
                     observabilityScope: observability.topScope,
-<<<<<<< HEAD
-                    delegateQueue: .sharedConcurrent
-=======
                     delegateQueue: .sharedConcurrent,
                     callbackQueue: .sharedConcurrent
->>>>>>> 2a01f6ec
                 )
 
                 XCTAssertNoDiagnostics(observability.diagnostics)
@@ -728,12 +724,8 @@
                     dependencyMapper: dependencyMapper,
                     fileSystem: localFileSystem,
                     observabilityScope: observability.topScope,
-<<<<<<< HEAD
-                    delegateQueue: .sharedConcurrent
-=======
                     delegateQueue: .sharedConcurrent,
                     callbackQueue: .sharedConcurrent
->>>>>>> 2a01f6ec
                 )
 
                 XCTAssertEqual(manifest.displayName, "Trivial-\(random)")
